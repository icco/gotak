--- conflicted
+++ resolved
@@ -130,12 +130,6 @@
 		// Public game viewing (no auth required)
 		r.Get("/game/{slug}", getGameHandler)
 		r.Get("/game/{slug}/{turn}", getTurnHandler)
-<<<<<<< HEAD
-		r.Get("/game/new", newGameHandler)
-		r.Post("/game/new", newGameHandler)
-		r.Post("/game/{slug}/move", newMoveHandler)
-	r.Post("/game/{slug}/ai-move", PostAIMoveHandler)
-=======
 
 		// Protected routes requiring authentication
 		r.Group(func(r chi.Router) {
@@ -144,8 +138,8 @@
 			r.Post("/game/new", newGameHandler)
 			r.Post("/game/{slug}/join", joinGameHandler)
 			r.Post("/game/{slug}/move", newMoveHandler)
+			r.Post("/game/{slug}/ai-move", PostAIMoveHandler)
 		})
->>>>>>> b693a964
 	})
 
 	// GORM auto-migration is handled in getDB()
@@ -344,7 +338,7 @@
 
 	ctx := r.Context()
 	slug := ugcPolicy.Sanitize(chi.URLParamFromCtx(ctx, "slug"))
-	
+
 	// Get current user (must be authenticated to reach this handler)
 	user := getMustUserFromContext(r)
 
@@ -352,7 +346,7 @@
 	err = joinGame(db, slug, user.ID)
 	if err != nil {
 		log.Errorw("could not join game", "slug", slug, "user_id", user.ID, zap.Error(err))
-		
+
 		// Determine appropriate status code based on error
 		statusCode := 500
 		if strings.Contains(err.Error(), "already") || strings.Contains(err.Error(), "full") {
@@ -360,7 +354,7 @@
 		} else if strings.Contains(err.Error(), "can only join") {
 			statusCode = 400
 		}
-		
+
 		if err := Renderer.JSON(w, statusCode, map[string]string{"error": err.Error()}); err != nil {
 			log.Errorw("failed to render JSON", zap.Error(err))
 		}
@@ -368,11 +362,11 @@
 	}
 
 	log.Infow("user joined game", "slug", slug, "user_id", user.ID)
-	
+
 	if err := Renderer.JSON(w, 200, map[string]string{
 		"message": "successfully joined game",
-		"slug": slug,
-		"player": "black",
+		"slug":    slug,
+		"player":  "black",
 	}); err != nil {
 		log.Errorw("failed to render JSON", zap.Error(err))
 	}
@@ -410,10 +404,10 @@
 
 	// Get current user (must be authenticated to reach this handler)
 	user := getMustUserFromContext(r)
-	
+
 	// Get DB Entry
 	slug := ugcPolicy.Sanitize(chi.URLParamFromCtx(ctx, "slug"))
-	
+
 	// Verify user is a participant in the game
 	if err := verifyGameParticipation(db, slug, user.ID); err != nil {
 		log.Errorw("game participation verification failed", "slug", slug, "user_id", user.ID, zap.Error(err))
@@ -422,7 +416,7 @@
 		}
 		return
 	}
-	
+
 	game, err := getGame(db, slug)
 	if err != nil {
 		log.Errorw("could not get game", "slug", slug, zap.Error(err))
